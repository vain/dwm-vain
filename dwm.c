/* See LICENSE file for copyright and license details.
 *
 * dynamic window manager is designed like any other X client as well. It is
 * driven through handling X events. In contrast to other X clients, a window
 * manager selects for SubstructureRedirectMask on the root window, to receive
 * events about window (dis-)appearance.  Only one X connection at a time is
 * allowed to select for this event mask.
 *
 * The event handlers of dwm are organized in an array which is accessed
 * whenever a new event has been fetched. This allows event dispatching
 * in O(1) time.
 *
 * Each child of the root window is called a client, except windows which have
 * set the override_redirect flag.  Clients are organized in a linked client
 * list on each monitor, the focus history is remembered through a stack list
 * on each monitor. Each client contains a bit array to indicate the tags of a
 * client.
 *
 * Keys and tagging rules are organized as arrays and defined in config.h.
 *
 * To understand everything else, start reading main().
 */
#include <errno.h>
#include <locale.h>
#include <stdarg.h>
#include <signal.h>
#include <stdio.h>
#include <stdlib.h>
#include <string.h>
#include <unistd.h>
#include <sys/types.h>
#include <sys/wait.h>
#include <X11/cursorfont.h>
#include <X11/keysym.h>
#include <X11/XF86keysym.h>
#include <X11/Xatom.h>
#include <X11/Xlib.h>
#include <X11/Xproto.h>
#include <X11/Xutil.h>
#include <X11/extensions/Xinerama.h>
#include <X11/extensions/Xfixes.h>

/* macros */
#define BUTTONMASK              (ButtonPressMask|ButtonReleaseMask)
#define CLEANMASK(mask)         (mask & ~(numlockmask|LockMask) & (ShiftMask|ControlMask|Mod1Mask|Mod2Mask|Mod3Mask|Mod4Mask|Mod5Mask))
#define INTERSECT(x,y,w,h,m)    (MAX(0, MIN((x)+(w),(m)->wx+(m)->ww) - MAX((x),(m)->wx)) \
                               * MAX(0, MIN((y)+(h),(m)->wy+(m)->wh) - MAX((y),(m)->wy)))
#define ISVISIBLE(C)            ((C->tags & C->mon->tagset[C->mon->seltags]))
#define LENGTH(X)               (sizeof X / sizeof X[0])
#define MAX(A, B)               ((A) > (B) ? (A) : (B))
#define MIN(A, B)               ((A) < (B) ? (A) : (B))
#define MOUSEMASK               (BUTTONMASK|PointerMotionMask)

#define WIDTH(X)                ((X)->w + 2 * (X)->bw)
#define HEIGHT(X)               ((X)->h + 2 * (X)->bw)

#define TAGMASK                 ((1 << LENGTH(tags)) - 1)
#define TEXTW(X, F)             (textnw(X, strlen(X), &F) + F.height)

/* enums */
enum { CurNormal, CurResize, CurMove, CurLast };        /* cursor */
enum { ColFG, ColBG, ColLast };                         /* color */
enum { NetSupported, NetWMName, NetWMState,
       NetWMFullscreen, NetActiveWindow, NetWMWindowType,
       NetWMWindowTypeDialog, NetClientList, NetLast };     /* EWMH atoms */
enum { WMProtocols, WMDelete, WMState, WMTakeFocus, WMLast }; /* default atoms */
enum { DWMVirtualMonitors, DWMLast }; /* atoms specific to dwm */
enum { ClkClientWin, ClkRootWin, ClkLast };             /* clicks */
enum BorderType { StateNormal, StateFocused, StateUrgent, StateAuto };

typedef union {
	int i;
	unsigned int ui;
	float f;
	const void *v;
} Arg;

typedef struct {
	unsigned int click;
	unsigned int mask;
	unsigned int button;
	void (*func)(const Arg *arg);
	const Arg arg;
} Button;

typedef struct Monitor Monitor;
typedef struct Client Client;
struct Client {
	char name[256];
	float mina, maxa;
	int x, y, w, h;
	int oldx, oldy, oldw, oldh;
	int basew, baseh, incw, inch, maxw, maxh, minw, minh;
	int bw, oldbw;
	int smonn;
	unsigned int tags, stags;
	Bool isfixed, isfloating, isurgent, neverfocus, oldstate, isfullscreen,
	     sizehints, wassaved;
	Client *next;
	Client *snext;
	Monitor *mon;
	Window win;
};

typedef struct {
	Drawable drawable;
	GC gc;
} BarContext;

typedef struct {
	unsigned long norm[ColLast];
	unsigned long sel[ColLast];
	unsigned long urg[ColLast];
	unsigned long linecolor;
	unsigned long bartext[ColLast];
} ColorInfo;

typedef struct {
	int ascent;
	int descent;
	int height;
	XFontSet set;
	XFontStruct *xfont;
} FontInfo;

typedef struct {
	int x, y, w, h;
	Drawable *drawable;
	FontInfo *fi;
	GC *gc;
} DC; /* draw context */

typedef struct {
	unsigned int mod;
	KeySym keysym;
	void (*func)(const Arg *);
	const Arg arg;
} Key;

typedef struct {
	const char *symbol;
	void (*arrange)(Monitor *);
} Layout;

typedef struct {
	unsigned int width, height;
	int x_org, y_org;
} VirtualMonitor;

struct Monitor {
	char ltsymbol[16];
	float mfact;
	int nmaster;
	int nmaster_dynamic_max;
	int num;
	int by;               /* bar geometry */
	int mx, my, mw, mh;   /* screen size */
	int wx, wy, ww, wh;   /* window area  */
	int lmx, lmy;
	unsigned int seltags;
	unsigned int tagset[2];
	Bool showbar;
	Bool topbar;
	Client *clients;
	Client *sel;
	Client *stack;
	Monitor *next;
	Window barwin;
	const Layout *lt;
	PointerBarrier barrier[4];
};

typedef struct {
	const char *class;
	const char *instance;
	const char *title;
	unsigned int tags;
	Bool isfloating;
	int monitor;
	Bool sizehints;
} Rule;

/* function declarations */
static void applyrules(Client *c);
static Bool applysizehints(Client *c, int *x, int *y, int *w, int *h, Bool interact);
static void arrange(Monitor *m);
static void arrangemon(Monitor *m);
static void attach(Client *c);
static void attachstack(Client *c);
static void buttonpress(XEvent *e);
static void centerfloater(const Arg *arg);
static void checkotherwm(void);
static void cleanupmon(Monitor *mon);
static void cleanup(void);
static void cleanupfont(FontInfo *fi);
static void clearurgent(Client *c);
static void clientmessage(XEvent *e);
static void configure(Client *c);
static void configurenotify(XEvent *e);
static void configurerequest(XEvent *e);
static void createallbarriers(void);
static Monitor *createmon(void);
static void destroyallbarriers(void);
static void destroynotify(XEvent *e);
static void detach(Client *c);
static void detachstack(Client *c);
static void die(const char *errstr, ...);
static Monitor *dirtomon(int dir);
static void drawbar(Monitor *m);
static void drawbars(void);
static void drawtext(const char *text, unsigned long col[ColLast], Bool invert, Bool centered);
static void drawtriangle(Bool filled, Bool empty, Bool invert, unsigned long col[ColLast]);
static void enternotify(XEvent *e);
static void expose(XEvent *e);
static void focus(Client *c);
static void focusin(XEvent *e);
static void focusmon(const Arg *arg);
static void focusmonwarp(const Arg *arg);
static void focusstack(const Arg *arg);
static unsigned long getcolor(const char *colstr);
static Bool getrootptr(int *x, int *y);
static long getstate(Window w);
static Bool gettextprop(Window w, Atom atom, char *text, unsigned int size);
static void grabbuttons(Client *c, Bool focused);
static void grabkeys(void);
static void incnmaster(const Arg *arg);
static void initfont(const char *fontstr, FontInfo *fi);
static void keypress(XEvent *e);
static void killclient(const Arg *arg);
static void manage(Window w, XWindowAttributes *wa);
static void mappingnotify(XEvent *e);
static void maprequest(XEvent *e);
static void maximizefloater(const Arg *arg);
static void modgap(const Arg *a);
static void monocle(Monitor *m);
static void motionnotify(XEvent *e);
static void movemouse(const Arg *arg);
static void movestack(const Arg *arg);
static Client *nexttiled(Client *c);
static void placementrestore(const Arg *arg);
static void placementsave(const Arg *arg);
static void pop(Client *);
static void propertynotify(XEvent *e);
static void quit(const Arg *arg);
static Monitor *recttomon(int x, int y, int w, int h);
static void rearrangescreen(void);
static void resize(Client *c, int x, int y, int w, int h, Bool interact);
static void resizeclient(Client *c, int x, int y, int w, int h);
static void resizemouse(const Arg *arg);
static void restack(Monitor *m);
static void restart(const Arg *arg);
static void run(void);
static void scan(void);
static Bool sendevent(Client *c, Atom proto);
static void sendmon(Client *c, Monitor *m);
static void sendselmon(const Arg *arg);
static void setborder(Client *c, enum BorderType state);
static void setclientstate(Client *c, long state);
static void setfocus(Client *c);
static void setfullscreen(Client *c, Bool fullscreen);
static void setlayout(const Arg *arg);
static void setmfact(const Arg *arg);
static void setup(void);
static void shiftmask(unsigned int *m, int dir);
static void shiftview(const Arg *arg);
static void showhide(Client *c);
static void sigchld(int unused);
static void slinp(Monitor *);
static void sortmonitorsbyx(void);
static void spawn(const Arg *arg);
static void swapfocus();
static void tag(const Arg *arg);
static void tagmon(const Arg *arg);
static void tagrel(const Arg *arg);
static int textnw(const char *text, unsigned int len, FontInfo *fi);
static void tile(Monitor *);
static void togglebar(const Arg *arg);
static void togglefloating(const Arg *arg);
static void togglefullscreen(const Arg *arg);
static void toggletag(const Arg *arg);
static void toggleview(const Arg *arg);
static void unfocus(Client *c, Bool setfocus);
static void unmanage(Client *c, Bool destroyed);
static void unmapnotify(XEvent *e);
static void updatebarpos(Monitor *m);
static void updatebars(void);
static void updateclientlist(void);
static Bool updategeom(void);
static void updatenumlockmask(void);
static void updatesizehints(Client *c);
static void updatestatus(void);
static void updatetitle(Client *c);
static void updatevmonconfig(void);
static void updatewindowtype(Client *c);
static void updatewmhints(Client *c);
static void view(const Arg *arg);
static void vmonoverride(XineramaScreenInfo **si, int *nmons);
static Client *wintoclient(Window w);
static Monitor *wintomon(Window w);
static int xerror(Display *dpy, XErrorEvent *ee);
static int xerrordummy(Display *dpy, XErrorEvent *ee);
static int xerrorstart(Display *dpy, XErrorEvent *ee);

/* variables */
static Client *prevclient = NULL;
static const char broken[] = "broken";
static char stext[256];
static int gappx;
static int screen;
static int screenbarriers;
static int sw, sh;           /* X display screen geometry width, height */
static int bh;               /* bar geometry */
static unsigned int *savedmontags = NULL;
static int savedmontagsmaxnum = -1;
<<<<<<< HEAD
=======
static VirtualMonitor vmonconfig[32];
>>>>>>> c097cc44
static int (*xerrorxlib)(Display *, XErrorEvent *);
static unsigned int numlockmask = 0;
static void (*handler[LASTEvent]) (XEvent *) = {
	[ButtonPress] = buttonpress,
	[ClientMessage] = clientmessage,
	[ConfigureRequest] = configurerequest,
	[ConfigureNotify] = configurenotify,
	[DestroyNotify] = destroynotify,
	[EnterNotify] = enternotify,
	[Expose] = expose,
	[FocusIn] = focusin,
	[KeyPress] = keypress,
	[MappingNotify] = mappingnotify,
	[MapRequest] = maprequest,
	[MotionNotify] = motionnotify,
	[PropertyNotify] = propertynotify,
	[UnmapNotify] = unmapnotify
};
static Atom dwmatom[DWMLast], wmatom[WMLast], netatom[NetLast];
static BarContext bc;
static Bool running = True;
static Bool dorestart = False;
static ColorInfo ci;
static Cursor cursor[CurLast];
static Display *dpy;
static DC dc;
static FontInfo fibar;
static Monitor *mons = NULL, *selmon = NULL, *prevmon = NULL;
static Window root;

/* configuration, allows nested code to access above variables */
#include "config.h"

/* compile-time check if all tags fit into an unsigned int bit array. */
struct NumTags { char limitexceeded[LENGTH(tags) > 31 ? -1 : 1]; };

/* function implementations */
void
applyrules(Client *c) {
	const char *class, *instance;
	unsigned int i;
	const Rule *r;
	Monitor *m;
	XClassHint ch = { NULL, NULL };

	/* rule matching */
	c->isfloating = c->tags = 0;
	c->sizehints = sizehints_default;
	XGetClassHint(dpy, c->win, &ch);
	class    = ch.res_class ? ch.res_class : broken;
	instance = ch.res_name  ? ch.res_name  : broken;

	for(i = 0; i < LENGTH(rules); i++) {
		r = &rules[i];
		if((!r->title || strstr(c->name, r->title))
		&& (!r->class || strstr(class, r->class))
		&& (!r->instance || strstr(instance, r->instance)))
		{
			c->isfloating = r->isfloating;
			c->sizehints = r->sizehints;
			c->tags |= r->tags;
			for(m = mons; m && m->num != r->monitor; m = m->next);
			if(m)
				c->mon = m;
		}
	}
	if(ch.res_class)
		XFree(ch.res_class);
	if(ch.res_name)
		XFree(ch.res_name);
	c->tags = c->tags & TAGMASK ? c->tags & TAGMASK : c->mon->tagset[c->mon->seltags];
}

Bool
applysizehints(Client *c, int *x, int *y, int *w, int *h, Bool interact) {
	Bool baseismin;
	Monitor *m = c->mon;

	/* set minimum possible */
	*w = MAX(1, *w);
	*h = MAX(1, *h);
	if(interact) {
		if(*x >= sw)
			*x = sw - WIDTH(c);
		if(*y > sh)
			*y = sh - HEIGHT(c);
		if(*x + *w + 2 * c->bw < 0)
			*x = 0;
		if(*y + *h + 2 * c->bw < 0)
			*y = 0;
	}
	else {
		if(*x >= m->wx + m->ww)
			*x = m->wx + m->ww - WIDTH(c);
		if(*y >= m->wy + m->wh)
			*y = m->wy + m->wh - HEIGHT(c);
		if(*x + *w + 2 * c->bw <= m->wx)
			*x = m->wx;
		if(*y + *h + 2 * c->bw <= m->wy)
			*y = m->wy;
	}
	if(*h < bh)
		*h = bh;
	if(*w < bh)
		*w = bh;
	if(c->sizehints || c->isfloating || !c->mon->lt->arrange) {
		/* see last two sentences in ICCCM 4.1.2.3 */
		baseismin = c->basew == c->minw && c->baseh == c->minh;
		if(!baseismin) { /* temporarily remove base dimensions */
			*w -= c->basew;
			*h -= c->baseh;
		}
		/* adjust for aspect limits */
		if(c->mina > 0 && c->maxa > 0) {
			if(c->maxa < (float)*w / *h)
				*w = *h * c->maxa + 0.5;
			else if(c->mina < (float)*h / *w)
				*h = *w * c->mina + 0.5;
		}
		if(baseismin) { /* increment calculation requires this */
			*w -= c->basew;
			*h -= c->baseh;
		}
		/* adjust for increment value */
		if(c->incw)
			*w -= *w % c->incw;
		if(c->inch)
			*h -= *h % c->inch;
		/* restore base dimensions */
		*w = MAX(*w + c->basew, c->minw);
		*h = MAX(*h + c->baseh, c->minh);
		if(c->maxw)
			*w = MIN(*w, c->maxw);
		if(c->maxh)
			*h = MIN(*h, c->maxh);
	}
	return *x != c->x || *y != c->y || *w != c->w || *h != c->h;
}

void
arrange(Monitor *m) {
	if(m)
		showhide(m->stack);
	else for(m = mons; m; m = m->next)
		showhide(m->stack);
	if(m) {
		arrangemon(m);
		restack(m);
	} else for(m = mons; m; m = m->next)
		arrangemon(m);
}

void
arrangemon(Monitor *m) {
	strncpy(m->ltsymbol, m->lt->symbol, sizeof m->ltsymbol);
	if(m->lt->arrange)
		m->lt->arrange(m);
}

void
attach(Client *c) {
	c->next = c->mon->clients;
	c->mon->clients = c;
}

void
attachstack(Client *c) {
	c->snext = c->mon->stack;
	c->mon->stack = c;
}

void
buttonpress(XEvent *e) {
	unsigned int i, click;
	Client *c;
	Monitor *m;
	XButtonPressedEvent *ev = &e->xbutton;

	click = ClkRootWin;
	/* focus monitor if necessary */
	if((m = wintomon(ev->window)) && m != selmon) {
		unfocus(selmon->sel, True);
		selmon = m;
		focus(NULL);
	}
	if((c = wintoclient(ev->window))) {
		focus(c);
		click = ClkClientWin;
	}
	for(i = 0; i < LENGTH(buttons); i++)
		if(click == buttons[i].click && buttons[i].func && buttons[i].button == ev->button
		&& CLEANMASK(buttons[i].mask) == CLEANMASK(ev->state))
			buttons[i].func(&buttons[i].arg);
}

void
centerfloater(const Arg *arg) {
	if(!selmon->sel || selmon->sel->isfullscreen ||
	   !(selmon->sel->isfloating || !selmon->lt->arrange))
		return;
	resize(selmon->sel,
	       selmon->wx + 0.5 * (selmon->ww - selmon->sel->w - 2*selmon->sel->bw),
	       selmon->wy + 0.5 * (selmon->wh - selmon->sel->h - 2*selmon->sel->bw),
	       selmon->sel->w, selmon->sel->h, False);
}

void
checkotherwm(void) {
	xerrorxlib = XSetErrorHandler(xerrorstart);
	/* this causes an error if some other window manager is running */
	XSelectInput(dpy, DefaultRootWindow(dpy), SubstructureRedirectMask);
	XSync(dpy, False);
	XSetErrorHandler(xerror);
	XSync(dpy, False);
}

void
cleanupmon(Monitor *mon) {
	Monitor *m;

	if(mon == mons)
		mons = mons->next;
	else {
		for(m = mons; m && m->next != mon; m = m->next);
		m->next = mon->next;
	}
	XUnmapWindow(dpy, mon->barwin);
	XDestroyWindow(dpy, mon->barwin);
	free(mon);
}

void
cleanup(void) {
	Arg a = {.ui = ~0};
	Layout foo = { "", NULL };
	Monitor *m;

	destroyallbarriers();
	view(&a);
	selmon->lt = &foo;
	for(m = mons; m; m = m->next)
		while(m->stack)
			unmanage(m->stack, False);
	cleanupfont(&fibar);
	XUngrabKey(dpy, AnyKey, AnyModifier, root);
	XFreePixmap(dpy, bc.drawable);
	XFreeGC(dpy, bc.gc);
	XFreeCursor(dpy, cursor[CurNormal]);
	XFreeCursor(dpy, cursor[CurResize]);
	XFreeCursor(dpy, cursor[CurMove]);
	while(mons)
		cleanupmon(mons);
	XSync(dpy, False);
	XSetInputFocus(dpy, PointerRoot, RevertToPointerRoot, CurrentTime);
	XDeleteProperty(dpy, root, netatom[NetActiveWindow]);
}

void
cleanupfont(FontInfo *fi) {
	if(fi->set)
		XFreeFontSet(dpy, fi->set);
	else
		XFreeFont(dpy, fi->xfont);
}

void
clearurgent(Client *c) {
	XWMHints *wmh;

	c->isurgent = False;
	if(!(wmh = XGetWMHints(dpy, c->win)))
		return;
	wmh->flags &= ~XUrgencyHint;
	XSetWMHints(dpy, c->win, wmh);
	XFree(wmh);
}

void
clientmessage(XEvent *e) {
	XClientMessageEvent *cme = &e->xclient;
	Client *c = wintoclient(cme->window);

	if(!c)
		return;
	if(cme->message_type == netatom[NetWMState]) {
		if(cme->data.l[1] == netatom[NetWMFullscreen] || cme->data.l[2] == netatom[NetWMFullscreen])
			setfullscreen(c, (cme->data.l[0] == 1 /* _NET_WM_STATE_ADD    */
			              || (cme->data.l[0] == 2 /* _NET_WM_STATE_TOGGLE */ && !c->isfullscreen)));
	}
	else if(cme->message_type == netatom[NetActiveWindow]) {
		if(!ISVISIBLE(c)) {
			c->mon->seltags ^= 1;
			c->mon->tagset[c->mon->seltags] = c->tags;
		}
		pop(c);
	}
}

void
configure(Client *c) {
	XConfigureEvent ce;

	ce.type = ConfigureNotify;
	ce.display = dpy;
	ce.event = c->win;
	ce.window = c->win;
	ce.x = c->x;
	ce.y = c->y;
	ce.width = c->w;
	ce.height = c->h;
	ce.border_width = c->bw;
	ce.above = None;
	ce.override_redirect = False;
	XSendEvent(dpy, c->win, False, StructureNotifyMask, (XEvent *)&ce);
}

void
configurenotify(XEvent *e) {
	XConfigureEvent *ev = &e->xconfigure;
	Bool dirty;

	// TODO: updategeom handling sucks, needs to be simplified
	if(ev->window == root) {
		dirty = (sw != ev->width || sh != ev->height);
		sw = ev->width;
		sh = ev->height;
		if(updategeom() || dirty)
			rearrangescreen();
	}
}

void
configurerequest(XEvent *e) {
	Client *c;
	Monitor *m;
	XConfigureRequestEvent *ev = &e->xconfigurerequest;
	XWindowChanges wc;

	if((c = wintoclient(ev->window))) {
		if(ev->value_mask & CWBorderWidth)
			c->bw = ev->border_width;
		else if(c->isfloating || !selmon->lt->arrange) {
			m = c->mon;
			if(ev->value_mask & CWX) {
				c->oldx = c->x;
				c->x = m->mx + ev->x;
			}
			if(ev->value_mask & CWY) {
				c->oldy = c->y;
				c->y = m->my + ev->y;
			}
			if(ev->value_mask & CWWidth) {
				c->oldw = c->w;
				c->w = ev->width;
			}
			if(ev->value_mask & CWHeight) {
				c->oldh = c->h;
				c->h = ev->height;
			}

			if((c->x + c->w) > m->mx + m->mw && c->isfloating)
				c->x = m->mx + (m->mw / 2 - WIDTH(c) / 2); /* center in x direction */
			if((c->y + c->h) > m->my + m->mh && c->isfloating)
				c->y = m->my + (m->mh / 2 - HEIGHT(c) / 2); /* center in y direction */

			if((ev->value_mask & (CWX|CWY)) && !(ev->value_mask & (CWWidth|CWHeight)))
				configure(c);
			if(ISVISIBLE(c))
				XMoveResizeWindow(dpy, c->win, c->x, c->y, c->w, c->h);
		}
		else
			configure(c);
	}
	else {
		wc.x = ev->x;
		wc.y = ev->y;
		wc.width = ev->width;
		wc.height = ev->height;
		wc.border_width = ev->border_width;
		wc.sibling = ev->above;
		wc.stack_mode = ev->detail;
		XConfigureWindow(dpy, ev->window, ev->value_mask, &wc);
	}
	XSync(dpy, False);
}

void
createallbarriers(void) {
	Monitor *m;

	if(screenbarriers) {
		for(m = mons; m; m = m->next) {
			if(m->showbar) {
				/* Top, bottom, left, right */
				m->barrier[0] = XFixesCreatePointerBarrier(dpy, root,
						m->wx, m->wy + borderpx + gappx,
						m->wx + m->ww - 1, m->wy + borderpx + gappx,
						BarrierPositiveY,
						0, NULL);
				m->barrier[1] = XFixesCreatePointerBarrier(dpy, root,
						m->wx, m->wy + m->wh - borderpx - gappx,
						m->wx + m->ww - 1, m->wy + m->wh - borderpx - gappx,
						BarrierNegativeY,
						0, NULL);
				m->barrier[2] = XFixesCreatePointerBarrier(dpy, root,
						m->wx + borderpx + gappx, m->wy,
						m->wx + borderpx + gappx, m->wy + m->wh - 1,
						BarrierPositiveX,
						0, NULL);
				m->barrier[3] = XFixesCreatePointerBarrier(dpy, root,
						m->wx + m->ww - borderpx - gappx, m->wy,
						m->wx + m->ww - borderpx - gappx, m->wy + m->wh - 1,
						BarrierNegativeX,
						0, NULL);
			}
		}
	}
}

Monitor *
createmon(void) {
	Monitor *m;

	if(!(m = (Monitor *)calloc(1, sizeof(Monitor))))
		die("fatal: could not malloc() %u bytes\n", sizeof(Monitor));
	m->tagset[0] = m->tagset[1] = startuptags;
	m->mfact = mfact;
	m->nmaster = nmaster;
	m->nmaster_dynamic_max = nmaster_dynamic_max;
	m->showbar = showbar;
	m->topbar = topbar;
	m->lt = &layouts[0];
	strncpy(m->ltsymbol, layouts[0].symbol, sizeof m->ltsymbol);
	return m;
}

void
destroyallbarriers(void) {
	Monitor *m;
	int i;

	if(screenbarriers)
		for(m = mons; m; m = m->next)
			if(m->showbar)
				for(i = 0; i < 4; i++)
					XFixesDestroyPointerBarrier(dpy, m->barrier[i]);
}

void
destroynotify(XEvent *e) {
	Client *c;
	XDestroyWindowEvent *ev = &e->xdestroywindow;

	if((c = wintoclient(ev->window)))
		unmanage(c, True);
}

void
detach(Client *c) {
	Client **tc;

	for(tc = &c->mon->clients; *tc && *tc != c; tc = &(*tc)->next);
	*tc = c->next;
}

void
detachstack(Client *c) {
	Client **tc, *t;

	for(tc = &c->mon->stack; *tc && *tc != c; tc = &(*tc)->snext);
	*tc = c->snext;

	if(c == c->mon->sel) {
		for(t = c->mon->stack; t && !ISVISIBLE(t); t = t->snext);
		c->mon->sel = t;
	}
}

void
die(const char *errstr, ...) {
	va_list ap;

	va_start(ap, errstr);
	vfprintf(stderr, errstr, ap);
	va_end(ap);
	exit(EXIT_FAILURE);
}

Monitor *
dirtomon(int dir) {
	Monitor *m = NULL, *nearest = selmon, *faraway = selmon;
	int min_d_pos = 0, min_d_neg = 0, d;

	/*
	 * dir =  0:  Switch to previously selected monitor
	 *     =  1:  Switch to monitor on the right
	 *     = -1:  Switch to monitor on the left
	 *     =  2:  Switch to monitor above
	 *     = -2:  Switch to monitor below
	 */

	if(dir != 0) {
		/* Find the closest monitor in the specified direction
		 * ("nearest") and the one with the largest negative distance
		 * ("faraway"). */
		for(m = mons; m; m = m->next) {
			/* Choose axis. */
			if(dir > 1 || dir < -1)
				d = m->my - selmon->my;
			else
				d = m->mx - selmon->mx;

			/* It's the same code for both directions, just flip the
			 * sign. */
			d *= dir;

			if(d > 0) {
				/* min_d_pos == 0 happens if this is the first monitor
				 * we're looking at. */
				if(min_d_pos == 0 || d < min_d_pos) {
					min_d_pos = d;
					nearest = m;
				}
			}
			else if(d < 0) {
				if(min_d_neg == 0 || d < min_d_neg) {
					min_d_neg = d;
					faraway = m;
				}
			}
			/* d == 0 is selmon. Ignore that one. */
		}
		/* If we were unable to find a suitable monitor, then we're
		 * already at the outermost monitor. Thus, wrap to the other
		 * side. */
		m = nearest == selmon ? faraway : nearest;
	}
	else {
		/* Return previously selected monitor or next monitor (if we
		 * never selected another monitor before). */
		if(!(m = prevmon))
			m = dirtomon(1);
	}

	return m;
}

void
drawbar(Monitor *m) {
	int x;
	unsigned int i, occ = 0, urg = 0, n = 0, oldw;
	unsigned long *col;
	Client *c;

	dc.h = bh;
	dc.fi = &fibar;
	dc.gc = &bc.gc;
	dc.drawable = &bc.drawable;

	XSetForeground(dpy, *dc.gc, ci.norm[ColBG]);
	XFillRectangle(dpy, *dc.drawable, *dc.gc, 0, 0, m->ww, bh);

	for(c = m->clients; c; c = c->next) {
		occ |= c->tags;
		if(c->isurgent)
			urg |= c->tags;
	}
	dc.x = 0;
	dc.y = m->topbar ? 0 : 1;
	for(i = 0; i < LENGTH(tags); i++) {
		if (!((occ | m->tagset[m->seltags]) & 1 << i) || hiddentags & 1 << i)
			continue;
		dc.w = TEXTW(tags[i], fibar);
		if(urg & 1 << i)
			col = ci.urg;
		else
			col = m->tagset[m->seltags] & 1 << i ? ci.sel : ci.norm;
		drawtext(tags[i], col, False, False);
		if(m == selmon && selmon->sel && selmon->sel->tags & 1 << i)
			drawtriangle(False, True, False, col);
		XSetForeground(dpy, *dc.gc, ci.linecolor);
		XDrawLine(dpy, *dc.drawable, *dc.gc,
		          dc.x + dc.w - 1, dc.y,
		          dc.x + dc.w - 1, bh);
		dc.x += dc.w;
	}
	dc.w = TEXTW(m->ltsymbol, fibar);
	drawtext(m->ltsymbol, ci.bartext, False, False);
	dc.x += dc.w;
	x = dc.x;

	if(m == selmon) { /* status is only drawn on selected monitor */
		dc.w = TEXTW(stext, fibar);
		dc.x = m->ww - dc.w;
		if(dc.x < x) {
			dc.x = x;
			dc.w = m->ww - x;
		}
		drawtext(stext, ci.bartext, False, False);
	}
	else
		dc.x = m->ww;

	if((dc.w = dc.x - x) > bh) {
		dc.x = x;

		/* Count clients on current tags */
		for(c = m->clients; c; c = c->next) {
			if(!ISVISIBLE(c))
				continue;
			n++;
		}
		oldw = dc.w;
		if(n > 0)
			dc.w /= n;
		i = 0;

		/* List visible clients with separators in between */
		for(c = m->clients; c; c = c->next) {
			if(!ISVISIBLE(c))
				continue;
			if(!c->isurgent)
				col = m == selmon && m->sel == c ? ci.sel : ci.norm;
			else
				col = ci.urg;
			if(i == n - 1)
				dc.w = oldw - (n - 1) * dc.w;
			drawtext(c->name, col, False, centertitle);
			drawtriangle(c->isfixed, c->isfloating, False, col);
			if(i != n - 1) {
				XSetForeground(dpy, *dc.gc, ci.linecolor);
				XDrawLine(dpy, *dc.drawable, *dc.gc,
				          dc.x + dc.w - 1, dc.y,
				          dc.x + dc.w - 1, bh);
			}
			dc.x += dc.w;
			i++;
		}

		/* Draw first and last separator (outside of the actual tasklist) */
		XSetForeground(dpy, *dc.gc, ci.linecolor);
		XDrawLine(dpy, *dc.drawable, *dc.gc,
		          x - 1, dc.y,
		          x - 1, bh);
		XSetForeground(dpy, *dc.gc, ci.linecolor);
		XDrawLine(dpy, *dc.drawable, *dc.gc,
		          x + oldw, dc.y,
		          x + oldw, bh);
	}

	/* Draw border. */
	XSetForeground(dpy, *dc.gc, ci.linecolor);
	if (topbar)
		XDrawLine(dpy, *dc.drawable, *dc.gc, 0, bh - 1, m->ww, bh - 1);
	else
		XDrawLine(dpy, *dc.drawable, *dc.gc, 0, 0, m->ww, 0);

	XCopyArea(dpy, *dc.drawable, m->barwin, *dc.gc, 0, 0, m->ww, bh, 0, 0);
	XSync(dpy, False);
}

void
drawbars(void) {
	Monitor *m;

	for(m = mons; m; m = m->next)
		drawbar(m);
}

void
drawtext(const char *text, unsigned long col[ColLast], Bool invert, Bool centered) {
	char buf[256];
	int i, x, y, h, len, olen;

	XSetForeground(dpy, *dc.gc, col[invert ? ColFG : ColBG]);
	XFillRectangle(dpy, *dc.drawable, *dc.gc, dc.x, dc.y, dc.w, dc.h);
	if(!text)
		return;
	olen = strlen(text);
	h = dc.fi->ascent + dc.fi->descent;
	y = dc.y + (dc.h / 2) - (h / 2) + dc.fi->ascent;
	x = dc.x + (h / 2);
	/* shorten text if necessary */
	for(len = MIN(olen, sizeof buf); len && textnw(text, len, dc.fi) > dc.w - h; len--);
	if(!len)
		return;
	memcpy(buf, text, len);
	if(len < olen)
		for(i = len; i && i > len - 3; buf[--i] = '.');
	if(centered)
		x += (centered ? ((dc.w - h) / 2) - textnw(text, len, dc.fi) / 2 : 0);
	XSetForeground(dpy, *dc.gc, col[invert ? ColBG : ColFG]);
	if(dc.fi->set)
		XmbDrawString(dpy, *dc.drawable, dc.fi->set, *dc.gc, x, y, buf, len);
	else
		XDrawString(dpy, *dc.drawable, *dc.gc, x, y, buf, len);
}

void
drawtriangle(Bool filled, Bool empty, Bool invert, unsigned long col[ColLast]) {
	int x;

	XSetForeground(dpy, *dc.gc, col[invert ? ColBG : ColFG]);
	x = (dc.fi->ascent + dc.fi->descent + 2) / 4;
	if(filled) {
		XPoint v[3];
		v[0].x = dc.x+1; v[0].y = dc.y+1;
		v[1].x = dc.x+1; v[1].y = dc.y+x+2;
		v[2].x = dc.x+x+2; v[2].y = dc.y+1;
		XFillPolygon(dpy, *dc.drawable, *dc.gc, v, 3, Complex, CoordModeOrigin);
	}
	else if(empty) {
		XDrawLine(dpy, *dc.drawable, *dc.gc, dc.x+1, dc.y+1, dc.x+x+1, dc.y+1);
		XDrawLine(dpy, *dc.drawable, *dc.gc, dc.x+1, dc.y+1, dc.x+1, dc.y+x+1);
	}
}

void
enternotify(XEvent *e) {
	Client *c;
	Monitor *m;
	XCrossingEvent *ev = &e->xcrossing;

	if((ev->mode != NotifyNormal || ev->detail == NotifyInferior) && ev->window != root)
		return;
	c = wintoclient(ev->window);
	m = c ? c->mon : wintomon(ev->window);
	if(m != selmon) {
		unfocus(selmon->sel, True);
		selmon = m;
	}
	else if(!c || c == selmon->sel)
		return;
	focus(c);
}

void
expose(XEvent *e) {
	Monitor *m;
	XExposeEvent *ev = &e->xexpose;

	if(ev->count == 0 && (m = wintomon(ev->window)))
		drawbar(m);
}

void
focus(Client *c) {
	if(!c || !ISVISIBLE(c))
		for(c = selmon->stack; c && !ISVISIBLE(c); c = c->snext);
	/* was if(selmon->sel) */
	if(selmon->sel && selmon->sel != c)
		unfocus(selmon->sel, False);
	if(c) {
		if(c->mon != selmon)
			selmon = c->mon;
		if(c->isurgent)
			clearurgent(c);
		detachstack(c);
		attachstack(c);
		grabbuttons(c, True);
		setborder(c, StateFocused);
		setfocus(c);
	}
	else {
		XSetInputFocus(dpy, root, RevertToPointerRoot, CurrentTime);
		XDeleteProperty(dpy, root, netatom[NetActiveWindow]);
	}
	selmon->sel = c;
	drawbars();
}

void
focusin(XEvent *e) { /* there are some broken focus acquiring clients */
	XFocusChangeEvent *ev = &e->xfocus;

	if(selmon->sel && ev->window != selmon->sel->win)
		setfocus(selmon->sel);
}

void
focusmon(const Arg *arg) {
	Monitor *m;

	if(!mons->next)
		return;
	if((m = dirtomon(arg->i)) == selmon)
		return;
	unfocus(selmon->sel, False); /* s/True/False/ fixes input focus issues
					in gedit and anjuta */
	prevmon = selmon;
	selmon = m;
	focus(NULL);
}

void
focusmonwarp(const Arg *arg) {
	if(selmon->sel) {
		selmon->lmx = selmon->sel->x + (int)(0.5 * selmon->sel->w);
		selmon->lmy = selmon->sel->y + (int)(0.5 * selmon->sel->h);
	}
	focusmon(arg);
	XWarpPointer(dpy, None, root, 0, 0, 0, 0, selmon->lmx, selmon->lmy);
}

void
focusstack(const Arg *arg) {
	Client *c = NULL, *i;

	if(!selmon->sel)
		return;
	if(arg->i > 0) {
		for(c = selmon->sel->next; c && !ISVISIBLE(c); c = c->next);
		if(!c)
			for(c = selmon->clients; c && !ISVISIBLE(c); c = c->next);
	}
	else {
		for(i = selmon->clients; i != selmon->sel; i = i->next)
			if(ISVISIBLE(i))
				c = i;
		if(!c)
			for(; i; i = i->next)
				if(ISVISIBLE(i))
					c = i;
	}
	if(c) {
		focus(c);
		restack(selmon);
	}
}

Atom
getatomprop(Client *c, Atom prop) {
	int di;
	unsigned long dl;
	unsigned char *p = NULL;
	Atom da, atom = None;

	if(XGetWindowProperty(dpy, c->win, prop, 0L, sizeof atom, False, XA_ATOM,
	                      &da, &di, &dl, &dl, &p) == Success && p) {
		atom = *(Atom *)p;
		XFree(p);
	}
	return atom;
}

unsigned long
getcolor(const char *colstr) {
	Colormap cmap = DefaultColormap(dpy, screen);
	XColor color;

	if(!XAllocNamedColor(dpy, cmap, colstr, &color, &color))
		die("error, cannot allocate color '%s'\n", colstr);
	return color.pixel;
}

Bool
getrootptr(int *x, int *y) {
	int di;
	unsigned int dui;
	Window dummy;

	return XQueryPointer(dpy, root, &dummy, &dummy, x, y, &di, &di, &dui);
}

long
getstate(Window w) {
	int format;
	long result = -1;
	unsigned char *p = NULL;
	unsigned long n, extra;
	Atom real;

	if(XGetWindowProperty(dpy, w, wmatom[WMState], 0L, 2L, False, wmatom[WMState],
	                      &real, &format, &n, &extra, (unsigned char **)&p) != Success)
		return -1;
	if(n != 0)
		result = *p;
	XFree(p);
	return result;
}

Bool
gettextprop(Window w, Atom atom, char *text, unsigned int size) {
	char **list = NULL;
	int n;
	XTextProperty name;

	if(!text || size == 0)
		return False;
	text[0] = '\0';
	XGetTextProperty(dpy, w, &name, atom);
	if(!name.nitems)
		return False;
	if(name.encoding == XA_STRING)
		strncpy(text, (char *)name.value, size - 1);
	else {
		if(XmbTextPropertyToTextList(dpy, &name, &list, &n) >= Success && n > 0 && *list) {
			strncpy(text, *list, size - 1);
			XFreeStringList(list);
		}
	}
	text[size - 1] = '\0';
	XFree(name.value);
	return True;
}

void
grabbuttons(Client *c, Bool focused) {
	updatenumlockmask();
	{
		unsigned int i, j;
		unsigned int modifiers[] = { 0, LockMask, numlockmask, numlockmask|LockMask };
		XUngrabButton(dpy, AnyButton, AnyModifier, c->win);
		if(focused) {
			for(i = 0; i < LENGTH(buttons); i++)
				if(buttons[i].click == ClkClientWin)
					for(j = 0; j < LENGTH(modifiers); j++)
						XGrabButton(dpy, buttons[i].button,
						            buttons[i].mask | modifiers[j],
						            c->win, False, BUTTONMASK,
						            GrabModeAsync, GrabModeSync, None, None);
		}
		else
			XGrabButton(dpy, AnyButton, AnyModifier, c->win, False,
			            BUTTONMASK, GrabModeAsync, GrabModeSync, None, None);
	}
}

void
grabkeys(void) {
	updatenumlockmask();
	{
		unsigned int i, j;
		unsigned int modifiers[] = { 0, LockMask, numlockmask, numlockmask|LockMask };
		KeyCode code;

		XUngrabKey(dpy, AnyKey, AnyModifier, root);
		for(i = 0; i < LENGTH(keys); i++)
			if((code = XKeysymToKeycode(dpy, keys[i].keysym)))
				for(j = 0; j < LENGTH(modifiers); j++)
					XGrabKey(dpy, code, keys[i].mod | modifiers[j], root,
						 True, GrabModeAsync, GrabModeAsync);
	}
}

void
incnmaster(const Arg *arg) {
	selmon->nmaster = MAX(selmon->nmaster + arg->i, 0);
	arrange(selmon);
}

void
initfont(const char *fontstr, FontInfo *fi) {
	char *def, **missing;
	int n;

	fi->set = XCreateFontSet(dpy, fontstr, &missing, &n, &def);
	if(missing) {
		while(n--)
			fprintf(stderr, "dwm: missing fontset: %s\n", missing[n]);
		XFreeStringList(missing);
	}
	if(fi->set) {
		XFontStruct **xfonts;
		char **font_names;

		fi->ascent = fi->descent = 0;
		XExtentsOfFontSet(fi->set);
		n = XFontsOfFontSet(fi->set, &xfonts, &font_names);
		while(n--) {
			fi->ascent = MAX(fi->ascent, (*xfonts)->ascent);
			fi->descent = MAX(fi->descent,(*xfonts)->descent);
			xfonts++;
		}
	}
	else {
		if(!(fi->xfont = XLoadQueryFont(dpy, fontstr))
		&& !(fi->xfont = XLoadQueryFont(dpy, "fixed")))
			die("error, cannot load font: '%s'\n", fontstr);
		fi->ascent = fi->xfont->ascent;
		fi->descent = fi->xfont->descent;
	}
	fi->height = fi->ascent + fi->descent;
}

static Bool
isuniquegeom(XineramaScreenInfo *unique, size_t n, XineramaScreenInfo *info) {
	while(n--)
		if(unique[n].x_org == info->x_org && unique[n].y_org == info->y_org
		&& unique[n].width == info->width && unique[n].height == info->height)
			return False;
	return True;
}

void
keypress(XEvent *e) {
	unsigned int i;
	KeySym keysym;
	XKeyEvent *ev;

	ev = &e->xkey;
	keysym = XKeycodeToKeysym(dpy, (KeyCode)ev->keycode, 0);
	for(i = 0; i < LENGTH(keys); i++)
		if(keysym == keys[i].keysym
		&& CLEANMASK(keys[i].mod) == CLEANMASK(ev->state)
		&& keys[i].func)
			keys[i].func(&(keys[i].arg));
}

void
killclient(const Arg *arg) {
	if(!selmon->sel)
		return;
	if(!sendevent(selmon->sel, wmatom[WMDelete])) {
		XGrabServer(dpy);
		XSetErrorHandler(xerrordummy);
		XSetCloseDownMode(dpy, DestroyAll);
		XKillClient(dpy, selmon->sel->win);
		XSync(dpy, False);
		XSetErrorHandler(xerror);
		XUngrabServer(dpy);
	}
}

void
manage(Window w, XWindowAttributes *wa) {
	Client *c, *t = NULL;
	Window trans = None;
	XWindowChanges wc;

	if(!(c = calloc(1, sizeof(Client))))
		die("fatal: could not malloc() %u bytes\n", sizeof(Client));
	c->win = w;
	updatetitle(c);
	if(XGetTransientForHint(dpy, w, &trans) && (t = wintoclient(trans))) {
		c->mon = t->mon;
		c->tags = t->tags;
	}
	else {
		c->mon = selmon;
		applyrules(c);
	}
	/* geometry */
	c->x = c->oldx = wa->x;
	c->y = c->oldy = wa->y;
	c->w = c->oldw = wa->width;
	c->h = c->oldh = wa->height;
	c->oldbw = wa->border_width;

	/* Check if the client's right or bottom (visible) edge is outside
	 * the screen. If it is, move the client back to the screen's edge. */
	if(c->x + c->w + 2*borderpx > c->mon->mx + c->mon->mw)
		c->x = c->mon->mx + c->mon->mw - c->w - 2*borderpx;
	if(c->y + c->h + 2*borderpx > c->mon->my + c->mon->mh)
		c->y = c->mon->my + c->mon->mh - c->h - 2*borderpx;

	/* Same for the left and top edge. */
	c->x = MAX(c->x, c->mon->mx);
	c->y = MAX(c->y, c->mon->my + (c->mon->topbar ? bh : 0));

	/* If the client's initial coordinates were (0, 0), then align its
	 * visible top left corner with the tiling grid. This only accounts
	 * for clients that will be floating. */
	if(wa->x == 0 && wa->y == 0) {
		c->x += gappx;
		c->y += gappx;
	}

	c->bw = borderpx;

	wc.border_width = c->bw;
	XConfigureWindow(dpy, w, CWBorderWidth, &wc);
	XSetWindowBorder(dpy, w, ci.norm[ColBG]);
	configure(c); /* propagates border_width, if size doesn't change */
	updatewindowtype(c);
	updatesizehints(c);
	updatewmhints(c);
	XSelectInput(dpy, w, EnterWindowMask|FocusChangeMask|PropertyChangeMask|StructureNotifyMask);
	grabbuttons(c, False);
	if(!c->isfloating)
		c->isfloating = c->oldstate = trans != None || c->isfixed;
	if(c->isfloating)
		XRaiseWindow(dpy, c->win);
	attach(c);
	attachstack(c);
	XChangeProperty(dpy, root, netatom[NetClientList], XA_WINDOW, 32, PropModeAppend,
	                (unsigned char *) &(c->win), 1);
	XMoveResizeWindow(dpy, c->win, c->x + 2 * sw, c->y, c->w, c->h); /* some windows require this */
	setclientstate(c, NormalState);
	if (c->mon == selmon)
		unfocus(selmon->sel, False);
	c->mon->sel = c;
	arrange(c->mon);
	XMapWindow(dpy, c->win);
	focus(NULL);
}

void
mappingnotify(XEvent *e) {
	XMappingEvent *ev = &e->xmapping;

	XRefreshKeyboardMapping(ev);
	if(ev->request == MappingKeyboard)
		grabkeys();
}

void
maprequest(XEvent *e) {
	static XWindowAttributes wa;
	XMapRequestEvent *ev = &e->xmaprequest;

	if(!XGetWindowAttributes(dpy, ev->window, &wa))
		return;
	if(wa.override_redirect)
		return;
	if(!wintoclient(ev->window))
		manage(ev->window, &wa);
}

void
maximizefloater(const Arg *arg) {
	if(!selmon->sel || selmon->sel->isfullscreen ||
	   !(selmon->sel->isfloating || !selmon->lt->arrange))
		return;
	/* See notes on centerfloater(). */
	resize(selmon->sel,
	       selmon->wx + gappx,
	       selmon->wy + gappx,
	       selmon->ww - (2*selmon->sel->bw) - (2*gappx),
	       selmon->wh - (2*selmon->sel->bw) - (2*gappx),
	       False);
}

void
modgap(const Arg *a) {
	Monitor *m;

	if(!selmon)
		return;

	destroyallbarriers();
	gappx += a->i;
	fprintf(stderr, "dwm: gap = %d\n", gappx);
	if(gappx < 0)
		gappx = 0;
	for(m = mons; m; m = m->next)
		arrange(m);
	createallbarriers();
}

void
monocle(Monitor *m) {
	unsigned int n = 0;
	Client *c;

	for(c = m->clients; c; c = c->next)
		if(ISVISIBLE(c))
			n++;
	if(n > 0) /* override layout symbol */
		snprintf(m->ltsymbol, sizeof m->ltsymbol, "[%d]", n);
	for(c = nexttiled(m->clients); c; c = nexttiled(c->next))
		resize(c,
		       m->wx + gappx,
		       m->wy + gappx,
		       m->ww - (2*c->bw) - (2*gappx),
		       m->wh - (2*c->bw) - (2*gappx),
		       False);
}

void
motionnotify(XEvent *e) {
	static Monitor *mon = NULL;
	Monitor *m;
	XMotionEvent *ev = &e->xmotion;

	if(ev->window != root)
		return;
	if((m = recttomon(ev->x_root, ev->y_root, 1, 1)) != mon && mon) {
		unfocus(selmon->sel, True);
		selmon = m;
		focus(NULL);
	}
	mon = m;
}

void
movemouse(const Arg *arg) {
	int x, y, ocx, ocy, nx, ny;
	Client *c;
	Monitor *m;
	XEvent ev;

	if(!(c = selmon->sel))
		return;
	if(c->isfullscreen) /* no support moving fullscreen windows by mouse */
		return;
	restack(selmon);
	ocx = c->x;
	ocy = c->y;
	if(XGrabPointer(dpy, root, False, MOUSEMASK, GrabModeAsync, GrabModeAsync,
	None, cursor[CurMove], CurrentTime) != GrabSuccess)
		return;
	if(!getrootptr(&x, &y))
		return;
	do {
		XMaskEvent(dpy, MOUSEMASK|ExposureMask|SubstructureRedirectMask, &ev);
		switch(ev.type) {
		case ConfigureRequest:
		case Expose:
		case MapRequest:
			handler[ev.type](&ev);
			break;
		case MotionNotify:
			nx = ocx + (ev.xmotion.x - x);
			ny = ocy + (ev.xmotion.y - y);
			if(nx >= selmon->wx && nx <= selmon->wx + selmon->ww
			&& ny >= selmon->wy && ny <= selmon->wy + selmon->wh) {
				if(abs(selmon->wx - nx) < snap)
					nx = selmon->wx;
				else if(abs((selmon->wx + selmon->ww) - (nx + WIDTH(c))) < snap)
					nx = selmon->wx + selmon->ww - WIDTH(c);
				if(abs(selmon->wy - ny) < snap)
					ny = selmon->wy;
				else if(abs((selmon->wy + selmon->wh) - (ny + HEIGHT(c))) < snap)
					ny = selmon->wy + selmon->wh - HEIGHT(c);
				if(!c->isfloating && selmon->lt->arrange
				&& (abs(nx - c->x) > snap || abs(ny - c->y) > snap))
					togglefloating(NULL);
			}
			if(!selmon->lt->arrange || c->isfloating)
				resize(c, nx, ny, c->w, c->h, True);
			break;
		}
	} while(ev.type != ButtonRelease);
	XUngrabPointer(dpy, CurrentTime);
	if((m = recttomon(c->x, c->y, c->w, c->h)) != selmon) {
		sendmon(c, m);
		selmon = m;
		focus(NULL);
	}
}

void
movestack(const Arg *arg) {
	Client *c = NULL, *p = NULL, *pc = NULL, *i;

	if(!selmon || !selmon->sel)
		return;

	if(arg->i > 0) {
		/* find the client after selmon->sel */
		for(c = selmon->sel->next; c && (!ISVISIBLE(c) || c->isfloating); c = c->next);
		if(!c)
			for(c = selmon->clients; c && (!ISVISIBLE(c) || c->isfloating); c = c->next);

	}
	else {
		/* find the client before selmon->sel */
		for(i = selmon->clients; i != selmon->sel; i = i->next)
			if(ISVISIBLE(i) && !i->isfloating)
				c = i;
		if(!c)
			for(; i; i = i->next)
				if(ISVISIBLE(i) && !i->isfloating)
					c = i;
	}
	/* find the client before selmon->sel and c */
	for(i = selmon->clients; i && (!p || !pc); i = i->next) {
		if(i->next == selmon->sel)
			p = i;
		if(i->next == c)
			pc = i;
	}

	/* swap c and selmon->sel selmon->clients in the selmon->clients list */
	if(c && c != selmon->sel) {
		Client *temp = selmon->sel->next==c?selmon->sel:selmon->sel->next;
		selmon->sel->next = c->next==selmon->sel?c:c->next;
		c->next = temp;

		if(p && p != c)
			p->next = c;
		if(pc && pc != selmon->sel)
			pc->next = selmon->sel;

		if(selmon->sel == selmon->clients)
			selmon->clients = c;
		else if(c == selmon->clients)
			selmon->clients = selmon->sel;

		arrange(selmon);
	}
}

Client *
nexttiled(Client *c) {
	for(; c && (c->isfloating || !ISVISIBLE(c)); c = c->next);
	return c;
}

void
placementrestore(const Arg *arg) {
	Client *c;
	Monitor *m;
	Client **clist = NULL;
	int n = 0, i = 0;

	/* Copy client pointers from the linked lists to a stable array of
	 * pointers. The linked lists will get modified later. */
	for(m = mons; m; m = m->next)
		for(c = m->clients; c; c = c->next)
			n++;

	clist = (Client **)calloc(n, sizeof(Client *));

	for(m = mons; m; m = m->next) {
		for(c = m->clients; c; c = c->next) {
			clist[i] = c;
			i++;
		}
	}

	/* Restore tags and move the client to the old monitor. Note that we
	 * traverse the array from end to front. This will retain the order
	 * in the linked lists. */
	for(i = n - 1; i >= 0; i--) {
		if(!clist[i]->wassaved)
			continue;

		unfocus(clist[i], True);
		detach(clist[i]);
		detachstack(clist[i]);
		for(m = mons; m; m = m->next)
			if(m->num == clist[i]->smonn)
				clist[i]->mon = m;
		clist[i]->tags = clist[i]->stags;
		attach(clist[i]);
		attachstack(clist[i]);
	}

	/* Restore monitor tags. */
	for(m = mons; m; m = m->next) {
		if(m->num > savedmontagsmaxnum)
			continue;

		m->tagset[0] = savedmontags[3 * m->num    ];
		m->tagset[1] = savedmontags[3 * m->num + 1];
		m->seltags   = savedmontags[3 * m->num + 2];
	}

	focus(NULL);
	arrange(NULL);

	free(clist);
}

void
placementsave(const Arg *arg) {
	Client *c;
	Monitor *m;

	/* Save monitor number and tags of each client. This allows for
	 * restoration in placementrestore(). */
	for(m = mons; m; m = m->next) {
		for(c = m->clients; c; c = c->next) {
			c->smonn = c->mon->num;
			c->stags = c->tags;
			c->wassaved = True;
		}
	}

	/* Save tags of monitors: Create an array that can be indexed by
	 * m->num. */
	if(savedmontags != NULL)
		free(savedmontags);

	savedmontagsmaxnum = 0;
	for(m = mons; m; m = m->next) {
		savedmontagsmaxnum = m->num > savedmontagsmaxnum ? m->num : savedmontagsmaxnum;
	}

	savedmontags = calloc(3 * (savedmontagsmaxnum + 1), sizeof(unsigned int));
	if(savedmontags == NULL)
		die("No memory left for savedmontags");

	for(m = mons; m; m = m->next) {
		savedmontags[3 * m->num    ] = m->tagset[0];
		savedmontags[3 * m->num + 1] = m->tagset[1];
		savedmontags[3 * m->num + 2] = m->seltags;
	}

	/* Just a quick hint. */
	strcpy(stext, "placement saved in memory");
	drawbar(selmon);
}

void
pop(Client *c) {
	detach(c);
	attach(c);
	focus(c);
	arrange(c->mon);
}

void
propertynotify(XEvent *e) {
	Client *c;
	Window trans;
	XPropertyEvent *ev = &e->xproperty;

	if((ev->window == root)) {
		if(ev->atom == XA_WM_NAME)
			updatestatus();
		else if(ev->atom == dwmatom[DWMVirtualMonitors]) {
			updatevmonconfig();
			updategeom();
			rearrangescreen();
		}
	}
	else if(ev->state == PropertyDelete)
		return; /* ignore */
	else if((c = wintoclient(ev->window))) {
		switch(ev->atom) {
		default: break;
		case XA_WM_TRANSIENT_FOR:
			if(!c->isfloating && (XGetTransientForHint(dpy, c->win, &trans)) &&
			   (c->isfloating = (wintoclient(trans)) != NULL))
				arrange(c->mon);
			break;
		case XA_WM_NORMAL_HINTS:
			updatesizehints(c);
			break;
		case XA_WM_HINTS:
			updatewmhints(c);
			drawbars();
			break;
		}
		if(ev->atom == XA_WM_NAME || ev->atom == netatom[NetWMName]) {
			updatetitle(c);
			if(c == c->mon->sel)
				drawbar(c->mon);
		}
		if(ev->atom == netatom[NetWMWindowType])
			updatewindowtype(c);
	}
}

void
quit(const Arg *arg) {
	running = False;
}

Monitor *
recttomon(int x, int y, int w, int h) {
	Monitor *m, *r = selmon;
	int a, area = 0;

	for(m = mons; m; m = m->next)
		if((a = INTERSECT(x, y, w, h, m)) > area) {
			area = a;
			r = m;
		}
	return r;
}

void
rearrangescreen(void) {
	Monitor *m;

	if(bc.drawable != 0)
		XFreePixmap(dpy, bc.drawable);
	bc.drawable = XCreatePixmap(dpy, root, sw, bh, DefaultDepth(dpy, screen));
	updatebars();
	for(m = mons; m; m = m->next)
		XMoveResizeWindow(dpy, m->barwin, m->wx, m->by, m->ww, bh);
	focus(NULL);
	arrange(NULL);
}

void
resize(Client *c, int x, int y, int w, int h, Bool interact) {
	if(applysizehints(c, &x, &y, &w, &h, interact))
		resizeclient(c, x, y, w, h);
}

void
resizeclient(Client *c, int x, int y, int w, int h) {
	XWindowChanges wc;

	c->oldx = c->x; c->x = wc.x = x;
	c->oldy = c->y; c->y = wc.y = y;
	c->oldw = c->w; c->w = wc.width = w;
	c->oldh = c->h; c->h = wc.height = h;
	wc.border_width = c->bw;
	XConfigureWindow(dpy, c->win, CWX|CWY|CWWidth|CWHeight|CWBorderWidth, &wc);
	configure(c);
	XSync(dpy, False);
}

void
resizemouse(const Arg *arg) {
	int ocx, ocy;
	int nw, nh;
	Client *c;
	Monitor *m;
	XEvent ev;

	if(!(c = selmon->sel))
		return;
	if(c->isfullscreen) /* no support resizing fullscreen windows by mouse */
		return;
	restack(selmon);
	ocx = c->x;
	ocy = c->y;
	if(XGrabPointer(dpy, root, False, MOUSEMASK, GrabModeAsync, GrabModeAsync,
	                None, cursor[CurResize], CurrentTime) != GrabSuccess)
		return;
	XWarpPointer(dpy, None, c->win, 0, 0, 0, 0, c->w + c->bw - 1, c->h + c->bw - 1);
	do {
		XMaskEvent(dpy, MOUSEMASK|ExposureMask|SubstructureRedirectMask, &ev);
		switch(ev.type) {
		case ConfigureRequest:
		case Expose:
		case MapRequest:
			handler[ev.type](&ev);
			break;
		case MotionNotify:
			nw = MAX(ev.xmotion.x - ocx - 2 * c->bw + 1, 1);
			nh = MAX(ev.xmotion.y - ocy - 2 * c->bw + 1, 1);
			if(c->mon->wx + nw >= selmon->wx && c->mon->wx + nw <= selmon->wx + selmon->ww
			&& c->mon->wy + nh >= selmon->wy && c->mon->wy + nh <= selmon->wy + selmon->wh)
			{
				if(!c->isfloating && selmon->lt->arrange
				&& (abs(nw - c->w) > snap || abs(nh - c->h) > snap))
					togglefloating(NULL);
			}
			if(!selmon->lt->arrange || c->isfloating)
				resize(c, c->x, c->y, nw, nh, True);
			break;
		}
	} while(ev.type != ButtonRelease);
	XWarpPointer(dpy, None, c->win, 0, 0, 0, 0, c->w + c->bw - 1, c->h + c->bw - 1);
	XUngrabPointer(dpy, CurrentTime);
	while(XCheckMaskEvent(dpy, EnterWindowMask, &ev));
	if((m = recttomon(c->x, c->y, c->w, c->h)) != selmon) {
		sendmon(c, m);
		selmon = m;
		focus(NULL);
	}
}

void
restack(Monitor *m) {
	Client *c;
	XEvent ev;
	XWindowChanges wc;

	drawbar(m);
	if(!m->sel)
		return;
	if(m->sel->isfloating || !m->lt->arrange)
		XRaiseWindow(dpy, m->sel->win);
	if(m->lt->arrange) {
		wc.stack_mode = Below;
		wc.sibling = m->barwin;
		for(c = m->stack; c; c = c->snext)
			if(!c->isfloating && ISVISIBLE(c)) {
				XConfigureWindow(dpy, c->win, CWSibling|CWStackMode, &wc);
				wc.sibling = c->win;
			}
	}
	XSync(dpy, False);
	while(XCheckMaskEvent(dpy, EnterWindowMask, &ev));
}

void
restart(const Arg *arg) {
	dorestart = True;
	running = False;
}

void
run(void) {
	XEvent ev;
	/* main event loop */
	XSync(dpy, False);
	while(running && !XNextEvent(dpy, &ev))
		if(handler[ev.type])
			handler[ev.type](&ev); /* call handler */
}

void
scan(void) {
	unsigned int i, num;
	Window d1, d2, *wins = NULL;
	XWindowAttributes wa;

	if(XQueryTree(dpy, root, &d1, &d2, &wins, &num)) {
		for(i = 0; i < num; i++) {
			if(!XGetWindowAttributes(dpy, wins[i], &wa)
			|| wa.override_redirect || XGetTransientForHint(dpy, wins[i], &d1))
				continue;
			if(wa.map_state == IsViewable || getstate(wins[i]) == IconicState)
				manage(wins[i], &wa);
		}
		for(i = 0; i < num; i++) { /* now the transients */
			if(!XGetWindowAttributes(dpy, wins[i], &wa))
				continue;
			if(XGetTransientForHint(dpy, wins[i], &d1)
			&& (wa.map_state == IsViewable || getstate(wins[i]) == IconicState))
				manage(wins[i], &wa);
		}
		if(wins)
			XFree(wins);
	}
}

void
sendmon(Client *c, Monitor *m) {
	if(c->mon == m)
		return;
	unfocus(c, True);
	detach(c);
	detachstack(c);
	c->mon = m;
	c->tags = m->tagset[m->seltags]; /* assign tags of target monitor */
	attach(c);
	attachstack(c);
	focus(NULL);
	arrange(NULL);
}

void
sendselmon(const Arg *arg) {
	Client *c;
	Monitor *m;

	for(m = mons; m; m = m->next) {
		if(m == selmon)
			continue;
		while(m->clients) {
			c = m->clients;
			m->clients = c->next;
			detachstack(c);
			c->mon = selmon;
			attach(c);
			attachstack(c);
		}
	}

	if(arg != NULL) {
		focus(NULL);
		arrange(NULL);
	}
}

void
setborder(Client *c, enum BorderType state) {
	unsigned long col = 0;

	if(c->bw <= 0)
		return;

	if(state == StateAuto) {
		state = (c->isurgent ? StateUrgent :
		                       (c->mon == selmon && c->mon->sel == c ? StateFocused :
		                                                               StateNormal));
	}

	switch(state) {
		case StateNormal: col = ci.norm[ColBG]; break;
		case StateFocused: col = ci.sel[ColBG]; break;
		case StateUrgent: col = ci.urg[ColBG]; break;
		case StateAuto: /* silence compiler warning */ break;
	}

	XSetWindowBorder(dpy, c->win, col);
}

void
setclientstate(Client *c, long state) {
	long data[] = { state, None };

	XChangeProperty(dpy, c->win, wmatom[WMState], wmatom[WMState], 32,
			PropModeReplace, (unsigned char *)data, 2);
}

Bool
sendevent(Client *c, Atom proto) {
	int n;
	Atom *protocols;
	Bool exists = False;
	XEvent ev;

	if(XGetWMProtocols(dpy, c->win, &protocols, &n)) {
		while(!exists && n--)
			exists = protocols[n] == proto;
		XFree(protocols);
	}
	if(exists) {
		ev.type = ClientMessage;
		ev.xclient.window = c->win;
		ev.xclient.message_type = wmatom[WMProtocols];
		ev.xclient.format = 32;
		ev.xclient.data.l[0] = proto;
		ev.xclient.data.l[1] = CurrentTime;
		XSendEvent(dpy, c->win, False, NoEventMask, &ev);
	}
	return exists;
}

void
setfocus(Client *c) {
	if(!c->neverfocus) {
		XSetInputFocus(dpy, c->win, RevertToPointerRoot, CurrentTime);
		XChangeProperty(dpy, root, netatom[NetActiveWindow],
 		                XA_WINDOW, 32, PropModeReplace,
 		                (unsigned char *) &(c->win), 1);
	}
	sendevent(c, wmatom[WMTakeFocus]);
}

void
setfullscreen(Client *c, Bool fullscreen) {
	if(fullscreen) {
		XChangeProperty(dpy, c->win, netatom[NetWMState], XA_ATOM, 32,
		                PropModeReplace, (unsigned char*)&netatom[NetWMFullscreen], 1);
		c->isfullscreen = True;
		c->oldstate = c->isfloating;
		c->oldbw = c->bw;
		c->bw = 0;
		c->isfloating = True;
		resizeclient(c, c->mon->mx, c->mon->my, c->mon->mw, c->mon->mh);
		XRaiseWindow(dpy, c->win);
	}
	else {
		XChangeProperty(dpy, c->win, netatom[NetWMState], XA_ATOM, 32,
		                PropModeReplace, (unsigned char*)0, 0);
		c->isfullscreen = False;
		c->isfloating = c->oldstate;
		c->bw = c->oldbw;
		c->x = c->oldx;
		c->y = c->oldy;
		c->w = c->oldw;
		c->h = c->oldh;
		resizeclient(c, c->x, c->y, c->w, c->h);
		arrange(c->mon);
	}
}

void
togglefullscreen(const Arg *arg) {
	if(!selmon)
		return;

	Client *c = selmon->sel;

	if(!c)
		return;
	if(!c->isfullscreen) {
		setfullscreen(c, True);
	}
	else {
		setfullscreen(c, False);
	}
}

void
setlayout(const Arg *arg) {
	if(arg && arg->v)
		selmon->lt = (Layout *)arg->v;
	strncpy(selmon->ltsymbol, selmon->lt->symbol, sizeof selmon->ltsymbol);
	if(selmon->sel)
		arrange(selmon);
	else
		drawbar(selmon);
}

/* arg > 1.0 will set mfact absolutly */
void
setmfact(const Arg *arg) {
	float f;

	if(!arg || !selmon->lt->arrange)
		return;
	f = arg->f < 1.0 ? arg->f + selmon->mfact : arg->f - 1.0;
	if(f < 0.1 || f > 0.9)
		return;
	selmon->mfact = f;
	arrange(selmon);
}

void
setup(void) {
	XSetWindowAttributes wa;
	int dummy1, dummy2, dummy3;

	/* clean up any zombies immediately */
	sigchld(0);

	/* init const variables from config.h */
	gappx = uselessgap;
	screenbarriers = barriers;

	/* init screen */
	screen = DefaultScreen(dpy);
	root = RootWindow(dpy, screen);
	initfont(fontbar, &fibar);
	sw = DisplayWidth(dpy, screen);
	sh = DisplayHeight(dpy, screen);
	bh = fibar.height + 3;
	if(!XQueryExtension(dpy, "XFIXES", &dummy1, &dummy2, &dummy3)) {
		fprintf(stderr, "dwm: No XFIXES extension available,"
		                "disabling pointer barriers.\n");
		screenbarriers = False;
	}
	/* init atoms */
	dwmatom[DWMVirtualMonitors] = XInternAtom(dpy, "DWM_VIRTUAL_MONITORS", False);
	wmatom[WMProtocols] = XInternAtom(dpy, "WM_PROTOCOLS", False);
	wmatom[WMDelete] = XInternAtom(dpy, "WM_DELETE_WINDOW", False);
	wmatom[WMState] = XInternAtom(dpy, "WM_STATE", False);
	wmatom[WMTakeFocus] = XInternAtom(dpy, "WM_TAKE_FOCUS", False);
	netatom[NetActiveWindow] = XInternAtom(dpy, "_NET_ACTIVE_WINDOW", False);
	netatom[NetSupported] = XInternAtom(dpy, "_NET_SUPPORTED", False);
	netatom[NetWMName] = XInternAtom(dpy, "_NET_WM_NAME", False);
	netatom[NetWMState] = XInternAtom(dpy, "_NET_WM_STATE", False);
	netatom[NetWMFullscreen] = XInternAtom(dpy, "_NET_WM_STATE_FULLSCREEN", False);
	netatom[NetWMWindowType] = XInternAtom(dpy, "_NET_WM_WINDOW_TYPE", False);
	netatom[NetWMWindowTypeDialog] = XInternAtom(dpy, "_NET_WM_WINDOW_TYPE_DIALOG", False);
	netatom[NetClientList] = XInternAtom(dpy, "_NET_CLIENT_LIST", False);
	/* init vmonconfig */
	updatevmonconfig();
	updategeom();
	/* init cursors */
	cursor[CurNormal] = XCreateFontCursor(dpy, XC_left_ptr);
	cursor[CurResize] = XCreateFontCursor(dpy, XC_sizing);
	cursor[CurMove] = XCreateFontCursor(dpy, XC_fleur);
	/* init appearance */
	ci.norm[ColBG] = getcolor(normbgcolor);
	ci.norm[ColFG] = getcolor(normfgcolor);
	ci.sel[ColBG] = getcolor(selbgcolor);
	ci.sel[ColFG] = getcolor(selfgcolor);
	ci.urg[ColBG] = getcolor(urgbgcolor);
	ci.urg[ColFG] = getcolor(urgfgcolor);
	ci.bartext[ColBG] = getcolor(bartextbgcolor);
	ci.bartext[ColFG] = getcolor(bartextfgcolor);
	ci.linecolor = getcolor(linecolor);
	bc.drawable = XCreatePixmap(dpy, root, DisplayWidth(dpy, screen), bh, DefaultDepth(dpy, screen));
	bc.gc = XCreateGC(dpy, root, 0, NULL);
	XSetLineAttributes(dpy, bc.gc, 1, LineSolid, CapButt, JoinMiter);
	if(!fibar.set)
		XSetFont(dpy, bc.gc, fibar.xfont->fid);
	/* init bars */
	updatebars();
	updatestatus();
	/* EWMH support per view */
	XChangeProperty(dpy, root, netatom[NetSupported], XA_ATOM, 32,
			PropModeReplace, (unsigned char *) netatom, NetLast);
	XDeleteProperty(dpy, root, netatom[NetClientList]);
	/* select for events */
	wa.cursor = cursor[CurNormal];
	wa.event_mask = SubstructureRedirectMask|SubstructureNotifyMask|ButtonPressMask|PointerMotionMask
	                |EnterWindowMask|LeaveWindowMask|StructureNotifyMask|PropertyChangeMask;
	XChangeWindowAttributes(dpy, root, CWEventMask|CWCursor, &wa);
	XSelectInput(dpy, root, wa.event_mask);
	grabkeys();
	focus(NULL);
}

void
shiftmask(unsigned int *m, int dir) {
	if(!m)
		return;

	if(dir > 0) /* left circular shift */
		*m = (*m << dir) | (*m >> (LENGTH(tags) - dir));
	else /* right circular shift */
		*m = (*m >> (- dir)) | (*m << (LENGTH(tags) + dir));
}

void
shiftview(const Arg *arg) {
	Arg shifted;
	shifted.ui = selmon->tagset[selmon->seltags];
	shiftmask(&shifted.ui, arg->i);
	view(&shifted);
}

void
showhide(Client *c) {
	if(!c)
		return;
	if(ISVISIBLE(c)) { /* show clients top down */
		XMoveWindow(dpy, c->win, c->x, c->y);
		if((!c->mon->lt->arrange || c->isfloating) && !c->isfullscreen)
			resize(c, c->x, c->y, c->w, c->h, False);
		showhide(c->snext);
	}
	else { /* hide clients bottom up */
		showhide(c->snext);
		XMoveWindow(dpy, c->win, c->w * -2, c->y);
	}
}

void
sigchld(int unused) {
	if(signal(SIGCHLD, sigchld) == SIG_ERR)
		die("Can't install SIGCHLD handler");
	while(0 < waitpid(-1, NULL, WNOHANG));
}

void
slinp(Monitor *m) {
	Client *c;
	XClassHint ch = { NULL, NULL };
	const char *class, *instance;
	char *cmin, *cmax, *cthis;
	int imin, imax, ithis;
	int i, slaves = 0, slots, thisslot;
	float xoffrel;

	for(c = nexttiled(m->clients); c; c = nexttiled(c->next)) {
		XGetClassHint(dpy, c->win, &ch);
		class    = ch.res_class ? ch.res_class : broken;
		instance = ch.res_name  ? ch.res_name  : broken;

		if(strcmp(class, "Showpdf") == 0) {
			if(strcmp(instance, "projector") == 0) {
				c->isfloating = 1;
			}
			else {
				cmin = strdup(instance);
				cmax = strchr(cmin, '_');
				cthis = strrchr(cmin, '_');
				*cmax = 0;
				*cthis = 0;
				cmax++;
				cthis++;
				imin = atoi(cmin);
				imax = atoi(cmax);
				ithis = atoi(cthis);
				free(cmin);

				slots = imax - imin + 1;
				thisslot = ithis - imin;

				xoffrel = thisslot / (float)slots;

				resize(c,
				       m->wx + xoffrel * m->ww,
				       m->wy,
				       1.0 / slots * m->ww - 2 * c->bw,
				       selmon->mfact * m->wh - 2 * c->bw,
				       False);
			}
		}
		else
			slaves++;

		if(ch.res_class)
			XFree(ch.res_class);
		if(ch.res_name)
			XFree(ch.res_name);
		ch.res_class = NULL;
		ch.res_name = NULL;
	}

	i = 0;
	for(c = nexttiled(m->clients); c; c = nexttiled(c->next)) {
		XGetClassHint(dpy, c->win, &ch);
		class = ch.res_class ? ch.res_class : broken;

		if(strcmp(class, "Showpdf") != 0)
		{
			resize(c,
			       m->wx + (i / (float)slaves) * m->ww,
			       m->wy + selmon->mfact * m->wh,
			       1.0 / slaves * m->ww - 2 * c->bw,
			       m->wh - selmon->mfact * m->wh - 2 * c->bw,
			       False);
			i++;
		}

		if(ch.res_class)
			XFree(ch.res_class);
		if(ch.res_name)
			XFree(ch.res_name);
		ch.res_class = NULL;
		ch.res_name = NULL;
	}
}

void
sortmonitorsbyx(void) {
	Monitor *a, *b, *minm = NULL;
	int n, minx, floorx;

	/* Force un-assign all monitors. */
	for(a = mons; a; a = a->next)
		a->num = -1;

	floorx = -1;
	for(n = 0, a = mons; a; a = a->next, n++) {
		/* Find monitor with the minimum X coordinate but this
		 * coordinate must be greater than or equal to the last
		 * coordinate we saw ("floorx") and the monitor has still to be
		 * unassigned. */
		minx = -1;
		for(b = mons; b; b = b->next) {
			if(b->mx >= floorx && b->num == -1 && (minx == -1 || b->mx < minx)) {
				minx = b->mx;
				minm = b;
			}
		}

		/* Now force-assign the new monitor number. */
		if(minm == NULL) {
			fprintf(stderr, "dwm/sortx: crap, found no candidate, BUG!\n");
			/* This should NOT happen. If it does, it is a BUG! However,
			 * I don't want dwm to crash. Thus, assign something that's
			 * a little bit meaningful and bail out. */
			for(n = 0, a = mons; a; a = a->next, n++)
				a->num = n;
			/* XXX remove this. I just want to make sure that I notice
			 * that a bug occured. */
			gappx = 30;
			return;
		}
		minm->num = n;

		/* For the next iteration, we're only interested in monitors
		 * with an X offset larger than what we just saw. */
		floorx = minx;
	}
}

void
spawn(const Arg *arg) {
	if(fork() == 0) {
		if (fork() == 0) {
			if(dpy)
				close(ConnectionNumber(dpy));
			setsid();
			execvp(((char **)arg->v)[0], (char **)arg->v);
			fprintf(stderr, "dwm: execvp %s", ((char **)arg->v)[0]);
			perror(" failed");
			exit(EXIT_SUCCESS);
		}
		else
			exit(EXIT_SUCCESS);
	}
}

void
swapfocus(){
	Client *c;
	for(c = selmon->clients; c && c != prevclient; c = c->next) ;
	if(c == prevclient) {
		focus(prevclient);
		restack(c->mon);
	}
}

void
tag(const Arg *arg) {
	if(selmon->sel && arg->ui & TAGMASK) {
		selmon->sel->tags = arg->ui & TAGMASK;
		focus(NULL);
		arrange(selmon);
	}
}

void
tagmon(const Arg *arg) {
	if(!selmon->sel || !mons->next)
		return;
	sendmon(selmon->sel, dirtomon(arg->i));
}

void
tagrel(const Arg *arg) {
	Arg shifted;
	if(!selmon->sel)
		return;
	shifted.ui = selmon->sel->tags;
	shiftmask(&shifted.ui, arg->i);
	tag(&shifted);
}

int
textnw(const char *text, unsigned int len, FontInfo *fi) {
	XRectangle r;

	if(fi->set) {
		XmbTextExtents(fi->set, text, len, NULL, &r);
		return r.width;
	}
	return XTextWidth(fi->xfont, text, len);
}

void
tile(Monitor *m) {
	unsigned int i, n, h, mw, my, ty, actual_nmaster;
	Client *c;

	for(n = 0, c = nexttiled(m->clients); c; c = nexttiled(c->next), n++);
	if(n == 0)
		return;

	if (m->nmaster != 0)
		actual_nmaster = m->nmaster;
	else
		actual_nmaster = MIN(MAX(n / 2, 1), m->nmaster_dynamic_max);

	if(n > actual_nmaster)
		mw = actual_nmaster ? m->ww * m->mfact : 0;
	else
		mw = m->ww;
	for(i = my = ty = 0, c = nexttiled(m->clients); c; c = nexttiled(c->next), i++)
		if(i < actual_nmaster) {
			h = (m->wh - my) / (MIN(n, actual_nmaster) - i);
			resize(c,
			       m->wx + gappx,
			       m->wy + my + gappx,
			       mw - (2*c->bw) - (2*gappx),
			       h - (2*c->bw) - (2*gappx),
			       False);
			my += HEIGHT(c) + (2*gappx);
		}
		else {
			h = (m->wh - ty) / (n - i);
			resize(c,
			       m->wx + mw + gappx,
			       m->wy + ty + gappx,
			       m->ww - mw - (2*c->bw) - (2*gappx),
			       h - (2*c->bw) - (2*gappx),
			       False);
			ty += HEIGHT(c) + (2*gappx);
		}
}

void
togglebar(const Arg *arg) {
	destroyallbarriers();
	selmon->showbar = !selmon->showbar;
	updatebarpos(selmon);
	XMoveResizeWindow(dpy, selmon->barwin, selmon->wx, selmon->by, selmon->ww, bh);
	arrange(selmon);
	createallbarriers();
}

void
togglefloating(const Arg *arg) {
	if(!selmon->sel)
		return;
	if(selmon->sel->isfullscreen) /* no support for fullscreen windows */
		return;
	selmon->sel->isfloating = !selmon->sel->isfloating || selmon->sel->isfixed;
	if(selmon->sel->isfloating)
		resize(selmon->sel, selmon->sel->x, selmon->sel->y,
		       selmon->sel->w, selmon->sel->h, False);
	arrange(selmon);
}

void
toggletag(const Arg *arg) {
	unsigned int newtags;

	if(!selmon->sel)
		return;
	newtags = selmon->sel->tags ^ (arg->ui & TAGMASK);
	if(newtags) {
		selmon->sel->tags = newtags;
		focus(NULL);
		arrange(selmon);
	}
}

void
toggleview(const Arg *arg) {
	unsigned int newtagset = selmon->tagset[selmon->seltags] ^ (arg->ui & TAGMASK);

	if(newtagset) {
		selmon->tagset[selmon->seltags] = newtagset;
		focus(NULL);
		arrange(selmon);
	}
}

void
unfocus(Client *c, Bool setfocus) {
	if(!c)
		return;
	prevclient = c;
	grabbuttons(c, False);
	setborder(c, StateNormal);
	if(setfocus) {
		XSetInputFocus(dpy, root, RevertToPointerRoot, CurrentTime);
		XDeleteProperty(dpy, root, netatom[NetActiveWindow]);
	}
}

void
unmanage(Client *c, Bool destroyed) {
	Monitor *m = c->mon;
	XWindowChanges wc;

	/* The server grab construct avoids race conditions. */
	detach(c);
	detachstack(c);
	if(!destroyed) {
		wc.border_width = c->oldbw;
		XGrabServer(dpy);
		XSetErrorHandler(xerrordummy);
		XConfigureWindow(dpy, c->win, CWBorderWidth, &wc); /* restore border */
		XUngrabButton(dpy, AnyButton, AnyModifier, c->win);
		setclientstate(c, WithdrawnState);
		XSync(dpy, False);
		XSetErrorHandler(xerror);
		XUngrabServer(dpy);
	}
	free(c);
	focus(NULL);
	updateclientlist();
	arrange(m);
}

void
unmapnotify(XEvent *e) {
	Client *c;
	XUnmapEvent *ev = &e->xunmap;

	if((c = wintoclient(ev->window))) {
		if(ev->send_event)
			setclientstate(c, WithdrawnState);
		else
			unmanage(c, False);
	}
}

void
updatebars(void) {
	Monitor *m;
	XSetWindowAttributes wa = {
		.override_redirect = True,
		.background_pixmap = ParentRelative,
		.event_mask = ButtonPressMask|ExposureMask
	};
	for(m = mons; m; m = m->next) {
		if (m->barwin)
			continue;
		m->barwin = XCreateWindow(dpy, root, m->wx, m->by, m->ww, bh, 0, DefaultDepth(dpy, screen),
		                          CopyFromParent, DefaultVisual(dpy, screen),
		                          CWOverrideRedirect|CWBackPixmap|CWEventMask, &wa);
		XDefineCursor(dpy, m->barwin, cursor[CurNormal]);
		XMapRaised(dpy, m->barwin);
	}
}

void
updatebarpos(Monitor *m) {
	m->wy = m->my;
	m->wh = m->mh;
	if(m->showbar) {
		m->wh -= bh;
		m->by = m->topbar ? m->wy : m->wy + m->wh;
		m->wy = m->topbar ? m->wy + bh : m->wy;
	}
	else
		m->by = -bh;
}

void
updateclientlist() {
	Client *c;
	Monitor *m;

	XDeleteProperty(dpy, root, netatom[NetClientList]);
	for(m = mons; m; m = m->next)
		for(c = m->clients; c; c = c->next)
			XChangeProperty(dpy, root, netatom[NetClientList],
			                XA_WINDOW, 32, PropModeAppend,
			                (unsigned char *) &(c->win), 1);
}

Bool
updategeom(void) {
	Bool dirty = False;

	destroyallbarriers();
	prevmon = NULL;

	if(XineramaIsActive(dpy)) {
		int i, j, n, nn;
		Monitor *m, *mons2;
		XineramaScreenInfo *info = XineramaQueryScreens(dpy, &nn);
		XineramaScreenInfo *unique = NULL;

		for(n = 0, m = mons; m; m = m->next, n++);
		/* only consider unique geometries as separate screens */
		if(!(unique = (XineramaScreenInfo *)malloc(sizeof(XineramaScreenInfo) * nn)))
			die("fatal: could not malloc() %u bytes\n", sizeof(XineramaScreenInfo) * nn);
		for(i = 0, j = 0; i < nn; i++)
			if(isuniquegeom(unique, j, &info[i]))
				memcpy(&unique[j++], &info[i], sizeof(XineramaScreenInfo));
		XFree(info);
		vmonoverride(&unique, &j);

		/* Move all clients to newly created mons2, kill old monitors. */
		dirty = True;
		selmon = mons2 = createmon();
		sendselmon(NULL);
		while(mons)
			cleanupmon(mons);

		/* Set monitor geoms and create additional monitors. */
		for(i = 0, m = mons2; i < j; i++) {
			m->num = i;  /* might get reassigned by sortmonitorsbyx() */
			m->mx = m->wx = unique[i].x_org;
			m->my = m->wy = unique[i].y_org;
			m->mw = m->ww = unique[i].width;
			m->mh = m->wh = unique[i].height;
			m->lmx = m->wx + (int)(0.5 * m->ww);
			m->lmy = m->wy + (int)(0.5 * m->wh);
			updatebarpos(m);

			if(i != j - 1)
				m->next = createmon();
			m = m->next;
		}
		free(unique);

		mons = mons2;
	}
	else
	{
		if(!mons)
			mons = createmon();
		if(mons->mw != sw || mons->mh != sh) {
			dirty = True;
			mons->mw = mons->ww = sw;
			mons->mh = mons->wh = sh;
			updatebarpos(mons);
		}
	}
	if(dirty) {
		selmon = mons;
		selmon = wintomon(root);
	}

	sortmonitorsbyx();
	createallbarriers();

	return dirty;
}

void
updatenumlockmask(void) {
	unsigned int i, j;
	XModifierKeymap *modmap;

	numlockmask = 0;
	modmap = XGetModifierMapping(dpy);
	for(i = 0; i < 8; i++)
		for(j = 0; j < modmap->max_keypermod; j++)
			if(modmap->modifiermap[i * modmap->max_keypermod + j]
			   == XKeysymToKeycode(dpy, XK_Num_Lock))
				numlockmask = (1 << i);
	XFreeModifiermap(modmap);
}

void
updatesizehints(Client *c) {
	long msize;
	XSizeHints size;

	if(!XGetWMNormalHints(dpy, c->win, &size, &msize))
		/* size is uninitialized, ensure that size.flags aren't used */
		size.flags = PSize;
	if(size.flags & PBaseSize) {
		c->basew = size.base_width;
		c->baseh = size.base_height;
	}
	else if(size.flags & PMinSize) {
		c->basew = size.min_width;
		c->baseh = size.min_height;
	}
	else
		c->basew = c->baseh = 0;
	if(size.flags & PResizeInc) {
		c->incw = size.width_inc;
		c->inch = size.height_inc;
	}
	else
		c->incw = c->inch = 0;
	if(size.flags & PMaxSize) {
		c->maxw = size.max_width;
		c->maxh = size.max_height;
	}
	else
		c->maxw = c->maxh = 0;
	if(size.flags & PMinSize) {
		c->minw = size.min_width;
		c->minh = size.min_height;
	}
	else if(size.flags & PBaseSize) {
		c->minw = size.base_width;
		c->minh = size.base_height;
	}
	else
		c->minw = c->minh = 0;
	if(size.flags & PAspect) {
		c->mina = (float)size.min_aspect.y / size.min_aspect.x;
		c->maxa = (float)size.max_aspect.x / size.max_aspect.y;
	}
	else
		c->maxa = c->mina = 0.0;
	c->isfixed = (c->maxw && c->minw && c->maxh && c->minh
	             && c->maxw == c->minw && c->maxh == c->minh);
}

void
updatetitle(Client *c) {
	if(!gettextprop(c->win, netatom[NetWMName], c->name, sizeof c->name))
		gettextprop(c->win, XA_WM_NAME, c->name, sizeof c->name);
	if(c->name[0] == '\0') /* hack to mark broken clients */
		strcpy(c->name, broken);
}

void
updatevmonconfig(void) {
	char buf[512] = "";
	char *from, *to;
	size_t i = 0, maxi = sizeof(vmonconfig) / sizeof(VirtualMonitor);
	int bm;

	memset(vmonconfig, 0, sizeof(vmonconfig));

	if(gettextprop(root, dwmatom[DWMVirtualMonitors], buf, sizeof(buf))) {
		fprintf(stderr, "dwm: Read vmonconfig '%s'\n", buf);

		for(from = buf; *from != 0 && i < maxi; from = ++to, i++) {
			to = strchr(from, ';');
			if(to == NULL) {
				fprintf(stderr, "dwm: Invalid vmonconfig\n");
				memset(vmonconfig, 0, sizeof(vmonconfig));
				return;
			}
			*to = 0;
			bm = XParseGeometry(from, &vmonconfig[i].x_org,
			                          &vmonconfig[i].y_org,
			                          &vmonconfig[i].width,
			                          &vmonconfig[i].height);
			if(!(bm & XValue && bm & YValue && bm & WidthValue && bm & HeightValue) ||
			   bm & XNegative || bm & YNegative) {
				fprintf(stderr, "dwm: Invalid vmonconfig (says xlib)\n");
				memset(vmonconfig, 0, sizeof(vmonconfig));
				return;
			}
		}
	}
	else
		fprintf(stderr, "dwm: vmonconfig has been removed\n");
}

void
updatewindowtype(Client *c) {
	Atom state = getatomprop(c, netatom[NetWMState]);
	Atom wtype = getatomprop(c, netatom[NetWMWindowType]);

	if(state == netatom[NetWMFullscreen])
		setfullscreen(c, True);
	if(wtype == netatom[NetWMWindowTypeDialog])
		c->isfloating = True;
}

void
updatestatus(void) {
	if(!gettextprop(root, XA_WM_NAME, stext, sizeof(stext)))
		strcpy(stext, "dwm-"VERSION);
	drawbar(selmon);
}

void
updatewmhints(Client *c) {
	XWMHints *wmh;

	if((wmh = XGetWMHints(dpy, c->win))) {
		if(c == selmon->sel && wmh->flags & XUrgencyHint) {
			wmh->flags &= ~XUrgencyHint;
			XSetWMHints(dpy, c->win, wmh);
		}
		else {
			c->isurgent = (wmh->flags & XUrgencyHint) ? True : False;
			if (c->isurgent)
				setborder(c, StateUrgent);
		}
		if(wmh->flags & InputHint)
			c->neverfocus = !wmh->input;
		else
			c->neverfocus = False;
		XFree(wmh);
	}
}

void
view(const Arg *arg) {
	if((arg->ui & TAGMASK) == selmon->tagset[selmon->seltags])
		return;
	selmon->seltags ^= 1; /* toggle sel tagset */
	if(arg->ui & TAGMASK)
		selmon->tagset[selmon->seltags] = arg->ui & TAGMASK;
	focus(NULL);
	arrange(selmon);
}

void
vmonoverride(XineramaScreenInfo **si, int *nmons) {
	size_t i, maxi = sizeof(vmonconfig) / sizeof(VirtualMonitor);

	for(i = 0; i < maxi && vmonconfig[i].width != 0 && vmonconfig[i].height != 0; i++);
	if(i == 0)
		return;
	*nmons = i;

	free(*si);
	*si = (XineramaScreenInfo *)malloc(sizeof(XineramaScreenInfo) * *nmons);
	if(*si == NULL)
		die("fatal: could not malloc() %u bytes\n", sizeof(XineramaScreenInfo) * *nmons);

	for(i = 0; i < *nmons; i++) {
		(*si)[i].width = vmonconfig[i].width;
		(*si)[i].height = vmonconfig[i].height;
		(*si)[i].x_org = vmonconfig[i].x_org;
		(*si)[i].y_org = vmonconfig[i].y_org;
	}
}

Client *
wintoclient(Window w) {
	Client *c;
	Monitor *m;

	for(m = mons; m; m = m->next)
		for(c = m->clients; c; c = c->next)
			if(c->win == w)
				return c;
	return NULL;
}

Monitor *
wintomon(Window w) {
	int x, y;
	Client *c;
	Monitor *m;

	if(w == root && getrootptr(&x, &y))
		return recttomon(x, y, 1, 1);
	for(m = mons; m; m = m->next)
		if(w == m->barwin)
			return m;
	if((c = wintoclient(w)))
		return c->mon;
	return selmon;
}

/* There's no way to check accesses to destroyed windows, thus those cases are
 * ignored (especially on UnmapNotify's).  Other types of errors call Xlibs
 * default error handler, which may call exit.  */
int
xerror(Display *dpy, XErrorEvent *ee) {
	if(ee->error_code == BadWindow
	|| (ee->request_code == X_SetInputFocus && ee->error_code == BadMatch)
	|| (ee->request_code == X_PolyText8 && ee->error_code == BadDrawable)
	|| (ee->request_code == X_PolyFillRectangle && ee->error_code == BadDrawable)
	|| (ee->request_code == X_PolySegment && ee->error_code == BadDrawable)
	|| (ee->request_code == X_ConfigureWindow && ee->error_code == BadMatch)
	|| (ee->request_code == X_GrabButton && ee->error_code == BadAccess)
	|| (ee->request_code == X_GrabKey && ee->error_code == BadAccess)
	|| (ee->request_code == X_CopyArea && ee->error_code == BadDrawable))
		return 0;
	fprintf(stderr, "dwm: fatal error: request code=%d, error code=%d\n",
			ee->request_code, ee->error_code);
	return xerrorxlib(dpy, ee); /* may call exit */
}

int
xerrordummy(Display *dpy, XErrorEvent *ee) {
	return 0;
}

/* Startup Error handler to check if another window manager
 * is already running. */
int
xerrorstart(Display *dpy, XErrorEvent *ee) {
	die("dwm: another window manager is already running\n");
	return -1;
}

int
main(int argc, char *argv[]) {
	if(argc == 2 && !strcmp("-v", argv[1]))
		die("dwm-"VERSION", © 2006-"YEAR" dwm engineers, see LICENSE for details\n");
	else if(argc != 1)
		die("usage: dwm [-v]\n");
	if(!setlocale(LC_CTYPE, "") || !XSupportsLocale())
		fputs("warning: no locale support\n", stderr);
	if(!(dpy = XOpenDisplay(NULL)))
		die("dwm: cannot open display\n");
	checkotherwm();
	setup();
	scan();
	run();
	cleanup();
	XCloseDisplay(dpy);
	if (dorestart) {
		execvp(argv[0], argv);
	}
	return EXIT_SUCCESS;
}<|MERGE_RESOLUTION|>--- conflicted
+++ resolved
@@ -312,10 +312,7 @@
 static int bh;               /* bar geometry */
 static unsigned int *savedmontags = NULL;
 static int savedmontagsmaxnum = -1;
-<<<<<<< HEAD
-=======
 static VirtualMonitor vmonconfig[32];
->>>>>>> c097cc44
 static int (*xerrorxlib)(Display *, XErrorEvent *);
 static unsigned int numlockmask = 0;
 static void (*handler[LASTEvent]) (XEvent *) = {
